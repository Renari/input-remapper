--- conflicted
+++ resolved
@@ -9,13 +9,8 @@
   mv build/deb/usr/local/lib/python3.*/ build/deb/usr/lib/python3/
   cp ./DEBIAN build/deb/ -r
   mkdir dist -p
-<<<<<<< HEAD
   rm dist/input-remapper-1.6.0-beta.deb || true
-  dpkg -b build/deb dist/input-remapper-1.6.0-beta.deb
-=======
-  rm dist/input-remapper-1.5.0.deb || true
-  dpkg-deb -Z gzip -b build/deb dist/input-remapper-1.5.0.deb
->>>>>>> 115fb787
+  dpkg-deb -Z gzip -b build/deb dist/input-remapper-1.6.0-beta.deb
 }
 
 build_deb &
